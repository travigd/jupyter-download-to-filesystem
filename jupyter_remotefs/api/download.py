import json
from tornado import gen, web
from tornado.httpclient import AsyncHTTPClient, HTTPRequest
from ..download import download_as_model, unzip_as_model
from .base import RemoteFSBaseHandler


class RemoteFSDownloadHandler(RemoteFSBaseHandler):
    @gen.coroutine
    @web.authenticated
    def post(self, *args, **kwargs):
        parameters = json.loads(self.request.body)
        try:
            url = parameters['remote_url']
            path = parameters['local_path']
        except KeyError:
            raise web.HTTPError(400, json.dumps(
                {'message': "malformed request"}))
        headers = parameters['headers'] if 'headers' in parameters else None
        unzip = parameters['unzip'] if 'unzip' in parameters else 'none'
        if unzip == "auto":
            unzip = "zip" if url.endswith(".zip") else "none"
        if unzip == "none":
            model = yield download_as_model(url, path=path, headers=headers)
            self.contents_manager.save(model, path=path)
            self.finish(json.dumps({"message": "ok"}))
        elif unzip == "zip":
            zipped_model = yield download_as_model(
                url, path=path + ".zip", headers=headers)
            model = unzip_as_model(zipped_model, model_path=path)
<<<<<<< HEAD
            yield gen.maybe_future(self.save_unzipped_model(model))
=======
            yield @gen.maybe_future(self.save_unzipped_model(model))
>>>>>>> d138e30f
            self.finish(json.dumps({"message": "ok"}))
        else:
            raise web.HTTPError(400, json.dumps(
                {'message': f"invalid unzip value: {unzip}"}))

    @gen.coroutine
    def save_unzipped_model(self, model):
        """Save a model in the format returned by unzip_as_model."""
        if model["type"] == "directory":
            children = model["content"]
            del model["content"]
            print(f"remotefs: saving directory {model['path']}")
            print("remotefs: children:", *[child['path'] for child in children])
<<<<<<< HEAD
            yield gen.maybe_future(self.contents_manager.save(model, path=model["path"]))
            for child in children:
                yield gen.maybe_future(self.save_unzipped_model(child))
        else:
            # model["type"] == "file"
            #print(f"saving file {model['path']}")
            yield gen.maybe_future(self.contents_manager.save(model, path=model["path"]))
=======
            yield @gen.maybe_future(self.contents_manager.save(model, path=model["path"]))
            for child in children:
                yield @gen.maybe_future(self.save_unzipped_model(child))
        else:
            # model["type"] == "file"
            #print(f"saving file {model['path']}")
            yield @gen.maybe_future(self.contents_manager.save(model, path=model["path"]))
>>>>>>> d138e30f
<|MERGE_RESOLUTION|>--- conflicted
+++ resolved
@@ -28,11 +28,7 @@
             zipped_model = yield download_as_model(
                 url, path=path + ".zip", headers=headers)
             model = unzip_as_model(zipped_model, model_path=path)
-<<<<<<< HEAD
             yield gen.maybe_future(self.save_unzipped_model(model))
-=======
-            yield @gen.maybe_future(self.save_unzipped_model(model))
->>>>>>> d138e30f
             self.finish(json.dumps({"message": "ok"}))
         else:
             raise web.HTTPError(400, json.dumps(
@@ -46,7 +42,6 @@
             del model["content"]
             print(f"remotefs: saving directory {model['path']}")
             print("remotefs: children:", *[child['path'] for child in children])
-<<<<<<< HEAD
             yield gen.maybe_future(self.contents_manager.save(model, path=model["path"]))
             for child in children:
                 yield gen.maybe_future(self.save_unzipped_model(child))
@@ -54,12 +49,3 @@
             # model["type"] == "file"
             #print(f"saving file {model['path']}")
             yield gen.maybe_future(self.contents_manager.save(model, path=model["path"]))
-=======
-            yield @gen.maybe_future(self.contents_manager.save(model, path=model["path"]))
-            for child in children:
-                yield @gen.maybe_future(self.save_unzipped_model(child))
-        else:
-            # model["type"] == "file"
-            #print(f"saving file {model['path']}")
-            yield @gen.maybe_future(self.contents_manager.save(model, path=model["path"]))
->>>>>>> d138e30f
